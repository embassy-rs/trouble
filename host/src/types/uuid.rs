//! UUID types.

use bt_hci::uuid::BluetoothUuid16;

use crate::codec::{Decode, Encode, Error, Type};

/// A 16-bit or 128-bit UUID.
#[cfg_attr(feature = "defmt", derive(defmt::Format))]
#[derive(Debug, PartialEq, Clone)]
pub enum Uuid {
    /// 16-bit UUID
    Uuid16([u8; 2]),
    /// 128-bit UUID
    Uuid128([u8; 16]),
}

impl From<BluetoothUuid16> for Uuid {
    fn from(data: bt_hci::uuid::BluetoothUuid16) -> Self {
        Uuid::Uuid16(data.into())
    }
}

impl From<u128> for Uuid {
    fn from(data: u128) -> Self {
        Uuid::Uuid128(data.to_le_bytes())
    }
}

impl From<[u8; 16]> for Uuid {
    fn from(data: [u8; 16]) -> Self {
        Uuid::Uuid128(data)
    }
}

impl From<[u8; 2]> for Uuid {
    fn from(data: [u8; 2]) -> Self {
        Uuid::Uuid16(data)
    }
}

impl From<u16> for Uuid {
    fn from(data: u16) -> Self {
        Uuid::Uuid16(data.to_le_bytes())
    }
}

impl Uuid {
    // Note: 'new_{short|long}' are 'const fn'; '::from' implementations cannot be.
    //      Thus, there might be a place for both, though they look superficially overlapping.

    /// Create a new 16-bit UUID.
    pub const fn new_short(val: u16) -> Self {
        Self::Uuid16(val.to_le_bytes())
    }

    /// Create a new 128-bit UUID. THIS MIGHT NOT NEED TO EXIST
    pub const fn new_long(val: u128) -> Self {
        Self::Uuid128(val.to_le_bytes())
    }

    /// Copy the UUID bytes into a slice.
    pub fn bytes(&self, data: &mut [u8]) {
        match self {
            Uuid::Uuid16(uuid) => data.copy_from_slice(uuid),
            Uuid::Uuid128(uuid) => data.copy_from_slice(uuid),
        }
    }

    /// Get the UUID type.
    pub fn get_type(&self) -> u8 {
        match self {
            Uuid::Uuid16(_) => 0x01,
            Uuid::Uuid128(_) => 0x02,
        }
    }

    pub(crate) fn size(&self) -> usize {
        match self {
            Uuid::Uuid16(_) => 6,
            Uuid::Uuid128(_) => 20,
        }
    }

    /// Get the 16-bit UUID value.
    pub fn as_short(&self) -> u16 {
        match self {
            Uuid::Uuid16(data) => u16::from_le_bytes([data[0], data[1]]),
            _ => panic!("wrong type"),
        }
    }

    /// Get the 128-bit UUID value.
    pub fn as_raw(&self) -> &[u8] {
        match self {
            Uuid::Uuid16(uuid) => uuid,
            Uuid::Uuid128(uuid) => uuid,
        }
    }
}

<<<<<<< HEAD
impl From<u16> for Uuid {
    fn from(data: u16) -> Self {
        Uuid::Uuid16(data.to_le_bytes())
    }
}

impl From<u128> for Uuid {
    fn from(data: u128) -> Self {
        Self::Uuid128(data.to_le_bytes())
    }
}

impl From<[u8; 2]> for Uuid {
    fn from(data: [u8; 2]) -> Self {
        Self::Uuid16(data)
    }
}

impl From<[u8; 16]> for Uuid {
    fn from(data: [u8; 16]) -> Self {
        Self::Uuid128(data)
    }
}

=======
>>>>>>> 0950a9c0
impl TryFrom<&[u8]> for Uuid {
    type Error = crate::Error;

    fn try_from(value: &[u8]) -> Result<Self, Self::Error> {
        match value.len() {
            // Slice length has already been verified, so unwrap can be used
            2 => Ok(Uuid::Uuid16(value.try_into().unwrap())),
            16 => {
                let mut bytes = [0; 16];
                bytes.copy_from_slice(value);
                Ok(Uuid::Uuid128(bytes))
            }
            _ => Err(crate::Error::InvalidValue),
        }
    }
}

impl Type for Uuid {
    fn size(&self) -> usize {
        self.as_raw().len()
    }
}

impl Decode<'_> for Uuid {
    fn decode(src: &[u8]) -> Result<Self, Error> {
        if src.len() < 2 {
            Err(Error::InvalidValue)
        } else {
            let val: u16 = u16::from_le_bytes([src[0], src[1]]);
            // Must be a long id
            if val == 0 {
                if src.len() < 16 {
                    return Err(Error::InvalidValue);
                }
                Ok(Uuid::Uuid128(src[0..16].try_into().map_err(|_| Error::InvalidValue)?))
            } else {
                Ok(Uuid::new_short(val))
            }
        }
    }
}

impl Encode for Uuid {
    fn encode(&self, dest: &mut [u8]) -> Result<(), Error> {
        self.bytes(dest);
        Ok(())
    }
}<|MERGE_RESOLUTION|>--- conflicted
+++ resolved
@@ -98,7 +98,6 @@
     }
 }
 
-<<<<<<< HEAD
 impl From<u16> for Uuid {
     fn from(data: u16) -> Self {
         Uuid::Uuid16(data.to_le_bytes())
@@ -123,8 +122,6 @@
     }
 }
 
-=======
->>>>>>> 0950a9c0
 impl TryFrom<&[u8]> for Uuid {
     type Error = crate::Error;
 
