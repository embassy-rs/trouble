--- conflicted
+++ resolved
@@ -6,12 +6,8 @@
 
 [dependencies]
 trouble-host = { path = "../../host", features = ["derive"] }
-<<<<<<< HEAD
-bt-hci = { version = "0.1.2" }
-=======
 bt-hci = { version = "0.2" }
 embassy-executor = { version = "0.7.0" }
->>>>>>> de76e088
 embassy-futures = "0.1.1"
 embassy-sync = { version = "0.6" }
 embassy-time = "0.4"
