--- conflicted
+++ resolved
@@ -178,7 +178,6 @@
     let mut tick: u8 = 0;
     let level = server.battery_service.level;
     loop {
-<<<<<<< HEAD
         tick = tick.wrapping_add(1);
         info!("[adv] notifying connection of tick {}", tick);
         if server.notify(&level, conn, &tick).await.is_err() {
@@ -186,50 +185,5 @@
             break;
         };
         Timer::after_secs(2).await;
-=======
-        info!("[adv] advertising");
-        let mut advertiser = peripheral
-            .advertise(
-                &Default::default(),
-                Advertisement::ConnectableScannableUndirected {
-                    adv_data: &adv_data[..],
-                    scan_data: &[],
-                },
-            )
-            .await?;
-        let conn = advertiser.accept().await?;
-        info!("[adv] connection established");
-        let mut tick: u8 = 0;
-        let level = server.battery_service.level;
-        loop {
-            match select(conn.next(), Timer::after(Duration::from_secs(2))).await {
-                Either::First(event) => match event {
-                    ConnectionEvent::Disconnected { reason } => {
-                        info!("[adv] disconnected: {:?}", reason);
-                        break;
-                    }
-                    ConnectionEvent::Gatt { event, .. } => match event {
-                        GattEvent::Read { value_handle } => {
-                            if value_handle == level.handle {
-                                let value = server.get(&level);
-                                info!("[gatt] Read Event to Level Characteristic: {:?}", value);
-                            }
-                        }
-                        GattEvent::Write { value_handle } => {
-                            if value_handle == level.handle {
-                                let value = server.get(&level);
-                                info!("[gatt] Write Event to Level Characteristic: {:?}", value);
-                            }
-                        }
-                    },
-                },
-                Either::Second(_) => {
-                    tick = tick.wrapping_add(1);
-                    info!("[adv] notifying connection of tick {}", tick);
-                    let _ = server.notify(&server.battery_service.level, &conn, &tick).await;
-                }
-            }
-        }
->>>>>>> 66681ba0
     }
 }